declare module 'io-react-native-crypto' {
  // function to generate a new key pair on the device
  export function generate(keyTag: string): Promise<PublicKey>;

  // function to retrieve a public key from the device
  export function getPublicKey(keyTag: string): Promise<PublicKey>;

  // function to sign a message with a key pair on the device
  export function sign(message: string, keyTag: string): Promise<string>;
<<<<<<< HEAD

  // function to verify a message with a key pair on the device
  export function verify(
    keyTag: string,
    message: string,
    signature: string
  ): Promise<boolean>;
=======
>>>>>>> 205c0e3c

  // function to delete a key pair on the device
  export function deleteKey(keyTag: string): Promise<boolean>;

  type ECKey = {
    alg: 'EC';
    crv: string;
    x: string;
    y: string;
  };

  type RSAKey = {
    alg: 'RSA';
    mod: string;
    exp: string;
  };

  export type PublicKey = ECKey | RSAKey;
}<|MERGE_RESOLUTION|>--- conflicted
+++ resolved
@@ -7,16 +7,6 @@
 
   // function to sign a message with a key pair on the device
   export function sign(message: string, keyTag: string): Promise<string>;
-<<<<<<< HEAD
-
-  // function to verify a message with a key pair on the device
-  export function verify(
-    keyTag: string,
-    message: string,
-    signature: string
-  ): Promise<boolean>;
-=======
->>>>>>> 205c0e3c
 
   // function to delete a key pair on the device
   export function deleteKey(keyTag: string): Promise<boolean>;
